--- conflicted
+++ resolved
@@ -1,13 +1,7 @@
 print("hello")
 
-<<<<<<< HEAD
-
-y = 9
-z = x + 3
-=======
 x = 6
 y = 7
 z = x + 9
 
-print(z)
->>>>>>> b5fbd5fc
+print(z)